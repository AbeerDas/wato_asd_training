## ----------------------- watod Configuration File Override ----------------------------
## ACTIVE PROFILES CONFIGURATION
## List of active profiles to run, defined in docker-compose.yaml.
##
## Possible values:
##   - vis_tools        :   starts tools for data visualization (foxglove)
##   - gazebo           :   starts robot simulator (gazebo)
##   - robot            :   starts up robot nodes
##   - samples          :   starts up sample nodes for reference

# ACTIVE_PROFILES=""

<<<<<<< HEAD
ACTIVE_PROFILES="vis_tools gazebo samples"
=======
>>>>>>> 7497d829

## Name to append to docker containers. DEFAULT = <your_watcloud_username>

# COMPOSE_PROJECT_NAME=""


## Tag to use. Images are formatted as <IMAGE_NAME>:<TAG> with forward slashes replaced with dashes.
## DEFAULT = <your_current_github_branch> 

# TAG=""<|MERGE_RESOLUTION|>--- conflicted
+++ resolved
@@ -10,10 +10,7 @@
 
 # ACTIVE_PROFILES=""
 
-<<<<<<< HEAD
 ACTIVE_PROFILES="vis_tools gazebo samples"
-=======
->>>>>>> 7497d829
 
 ## Name to append to docker containers. DEFAULT = <your_watcloud_username>
 
