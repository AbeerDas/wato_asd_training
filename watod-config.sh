## ----------------------- watod Configuration File Override ----------------------------
## ACTIVE PROFILES CONFIGURATION
## List of active profiles to run, defined in docker-compose.yaml.
##
## Possible values:
##   - vis_tools        :   starts tools for data visualization (foxglove)
##   - gazebo           :   starts robot simulator (gazebo)
##   - robot            :   starts up robot nodes
##   - samples          :   starts up sample nodes for reference

# ACTIVE_PROFILES=""

<<<<<<< HEAD
ACTIVE_PROFILES="gazebo vis_tools"
=======
>>>>>>> 7497d829

## Name to append to docker containers. DEFAULT = <your_watcloud_username>

# COMPOSE_PROJECT_NAME=""


## Tag to use. Images are formatted as <IMAGE_NAME>:<TAG> with forward slashes replaced with dashes.
## DEFAULT = <your_current_github_branch> 

# TAG=""<|MERGE_RESOLUTION|>--- conflicted
+++ resolved
@@ -10,10 +10,6 @@
 
 # ACTIVE_PROFILES=""
 
-<<<<<<< HEAD
-ACTIVE_PROFILES="gazebo vis_tools"
-=======
->>>>>>> 7497d829
 
 ## Name to append to docker containers. DEFAULT = <your_watcloud_username>
 
